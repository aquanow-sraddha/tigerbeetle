const std = @import("std");
const testing = std.testing;
const assert = std.debug.assert;

const stdx = @import("../stdx.zig");
const constants = @import("../constants.zig");
const fuzz = @import("../testing/fuzz.zig");
const vsr = @import("../vsr.zig");
const schema = @import("schema.zig");
<<<<<<< HEAD
const binary_search = @import("binary_search.zig");
=======
const allocator = fuzz.allocator;
>>>>>>> 8f332571

const log = std.log.scoped(.lsm_tree_fuzz);
const tracer = @import("../tracer.zig");

const Direction = @import("direction.zig").Direction;
const Transfer = @import("../tigerbeetle.zig").Transfer;
const Account = @import("../tigerbeetle.zig").Account;
const Storage = @import("../testing/storage.zig").Storage;
const ClusterFaultAtlas = @import("../testing/storage.zig").ClusterFaultAtlas;
const StateMachine = @import("../state_machine.zig").StateMachineType(Storage, constants.state_machine_config);
const allocate_block = @import("grid.zig").allocate_block;
const NodePool = @import("node_pool.zig").NodePool(constants.lsm_manifest_node_size, 16);
const TableUsage = @import("table.zig").TableUsage;
const TableType = @import("table.zig").TableType;

const Grid = @import("grid.zig").GridType(Storage);
const SuperBlock = vsr.SuperBlockType(Storage);
const ScanBuffer = @import("scan_buffer.zig").ScanBufferType(Storage);
const ScanTreeType = @import("scan_tree.zig").ScanTreeType;

pub const tigerbeetle_config = @import("../config.zig").configs.fuzz_min;

// TODO Test grid corruption

const Key = extern struct {
    id: u64,

    const Value = packed struct {
        id: u64,
        value: u63,
        tombstone: u1 = 0,
    };

    inline fn compare_keys(a: Key, b: Key) std.math.Order {
        return std.math.order(a.id, b.id);
    }

    inline fn key_from_value(value: *const Key.Value) Key {
        return Key{ .id = value.id };
    }

    const sentinel_key = Key{
        .id = std.math.maxInt(u64),
    };

    inline fn tombstone(value: *const Key.Value) bool {
        return value.tombstone != 0;
    }

    inline fn tombstone_from_key(key: Key) Key.Value {
        return Key.Value{
            .id = key.id,
            .value = 0,
            .tombstone = 1,
        };
    }
};

const FuzzOpTag = std.meta.Tag(FuzzOp);
const FuzzOp = union(enum) {
    // TODO Test range queries.
    compact: struct {
        op: u64,
        checkpoint: bool,
    },
    put: Key.Value,
    remove: Key.Value,
    get: Key,
    scan: struct {
        min: u64,
        max: u64,
        direction: Direction,
    },
};

const batch_size_max = constants.message_size_max - @sizeOf(vsr.Header);
const commit_entries_max = @divFloor(batch_size_max, @sizeOf(Key.Value));
const value_count_max = constants.lsm_batch_multiple * commit_entries_max;
const snapshot_latest = @import("tree.zig").snapshot_latest;

const cluster = 32;
const replica = 4;
const replica_count = 6;
const node_count = 1024;
const scan_results_max = 4096;
const tree_options = .{
    // This is the smallest size that set_associative_cache will allow us.
    .cache_entries_max = 2048,
};

// We must call compact after every 'batch'.
// Every `lsm_batch_multiple` batches may put/remove `value_count_max` values.
// Every `FuzzOp.put` issues one remove and one put.
const puts_since_compact_max = @divTrunc(commit_entries_max, 2);
const compacts_per_checkpoint = std.math.divCeil(
    usize,
    constants.journal_slot_count,
    constants.lsm_batch_multiple,
) catch unreachable;

fn EnvironmentType(comptime table_usage: TableUsage) type {
    return struct {
        const Environment = @This();

        const Tree = @import("tree.zig").TreeType(Table, Storage);
        const Table = TableType(
            Key,
            Key.Value,
            Key.compare_keys,
            Key.key_from_value,
            Key.sentinel_key,
            Key.tombstone,
            Key.tombstone_from_key,
            value_count_max,
            table_usage,
        );
        const ScanTree = ScanTreeType(*Environment, Tree, Storage);

        const State = enum {
            init,
            superblock_format,
            superblock_open,
            tree_init,
            tree_open,
            fuzzing,
            tree_compact,
            tree_checkpoint,
            superblock_checkpoint,
            tree_lookup,
            scan_tree,
        };

        const GridRepairQueue = std.ArrayList(struct {
            address: u64,
            checksum: u128,
        });

        state: State,
        storage: *Storage,
        superblock: SuperBlock,
        superblock_context: SuperBlock.Context,
        grid: Grid,
        grid_repair_write: Grid.Write,
        grid_repair_block: Grid.BlockPtr,
        grid_repair_queue: GridRepairQueue,
        node_pool: NodePool,
        tree: Tree,
        scan_tree: ScanTree,
        lookup_context: Tree.LookupContext,
        lookup_value: ?*const Key.Value,
        checkpoint_op: ?u64,
        scan_buffer: ScanBuffer,
        scan_results: []Key.Value,
        scan_results_count: u32,

        pub fn run(storage: *Storage, fuzz_ops: []const FuzzOp) !void {
            var env: Environment = undefined;
            env.state = .init;
            env.storage = storage;

            env.superblock = try SuperBlock.init(allocator, .{
                .storage = env.storage,
                .storage_size_limit = constants.storage_size_max,
            });
            defer env.superblock.deinit(allocator);

            env.grid = try Grid.init(allocator, .{
                .superblock = &env.superblock,
                .on_read_fault = on_grid_read_fault,
            });
            defer env.grid.deinit(allocator);

            env.grid_repair_block = try allocate_block(allocator);
            defer allocator.free(env.grid_repair_block);

            env.grid_repair_queue = GridRepairQueue.init(allocator);
            defer env.grid_repair_queue.deinit();

            env.node_pool = try NodePool.init(allocator, node_count);
            defer env.node_pool.deinit(allocator);

            env.tree = undefined;
            env.lookup_value = null;
            env.checkpoint_op = null;

            env.scan_buffer = try ScanBuffer.init(allocator);
            defer env.scan_buffer.deinit(allocator);

            env.scan_results = try allocator.alloc(Key.Value, scan_results_max);
            env.scan_results_count = 0;
            defer allocator.free(env.scan_results);

            try env.open_then_apply(fuzz_ops);
        }

        fn change_state(env: *Environment, current_state: State, next_state: State) void {
            assert(env.state == current_state);
            env.state = next_state;
        }

        fn tick_until_state_change(env: *Environment, current_state: State, next_state: State) void {
            // Sometimes operations complete synchronously so we might already be in next_state before ticking.
            //assert(env.state == current_state or env.state == next_state);
            while (env.state == current_state) env.storage.tick();
            assert(env.state == next_state);
        }

        pub fn open_then_apply(env: *Environment, fuzz_ops: []const FuzzOp) !void {
            env.change_state(.init, .superblock_format);
            env.superblock.format(superblock_format_callback, &env.superblock_context, .{
                .cluster = cluster,
                .replica = replica,
                .replica_count = replica_count,
            });

            env.tick_until_state_change(.superblock_format, .superblock_open);
            env.superblock.open(superblock_open_callback, &env.superblock_context);

            env.tick_until_state_change(.superblock_open, .tree_init);
            env.tree = try Tree.init(allocator, &env.node_pool, &env.grid, .{
                .id = 1,
                .name = "Key.Value",
            }, tree_options);
            defer env.tree.deinit(allocator);

            env.change_state(.tree_init, .tree_open);
            env.tree.open(tree_open_callback);

            env.tick_until_state_change(.tree_open, .fuzzing);
            try env.apply(fuzz_ops);
        }

        fn superblock_format_callback(superblock_context: *SuperBlock.Context) void {
            const env = @fieldParentPtr(@This(), "superblock_context", superblock_context);
            env.change_state(.superblock_format, .superblock_open);
        }

        fn superblock_open_callback(superblock_context: *SuperBlock.Context) void {
            const env = @fieldParentPtr(@This(), "superblock_context", superblock_context);
            env.change_state(.superblock_open, .tree_init);
        }

        fn tree_open_callback(tree: *Tree) void {
            const env = @fieldParentPtr(@This(), "tree", tree);
            env.change_state(.tree_open, .fuzzing);
        }

        pub fn compact(env: *Environment, op: u64) void {
            env.change_state(.fuzzing, .tree_compact);
            env.tree.compact(tree_compact_callback, op);
            env.tick_until_state_change(.tree_compact, .fuzzing);
            env.tree.compact_end();
        }

        fn tree_compact_callback(tree: *Tree) void {
            const env = @fieldParentPtr(@This(), "tree", tree);
            env.change_state(.tree_compact, .fuzzing);
        }

        pub fn checkpoint(env: *Environment, op: u64) void {
            assert(env.checkpoint_op == null);
            env.checkpoint_op = op - constants.lsm_batch_multiple;

            env.change_state(.fuzzing, .tree_checkpoint);
            env.tree.checkpoint(tree_checkpoint_callback);
            env.tick_until_state_change(.tree_checkpoint, .superblock_checkpoint);
            env.tick_until_state_change(.superblock_checkpoint, .fuzzing);
        }

        fn tree_checkpoint_callback(tree: *Tree) void {
            const env = @fieldParentPtr(@This(), "tree", tree);
            const op = env.checkpoint_op.?;
            env.checkpoint_op = null;

            env.change_state(.tree_checkpoint, .superblock_checkpoint);
            env.superblock.checkpoint(superblock_checkpoint_callback, &env.superblock_context, .{
                .commit_min_checksum = env.superblock.working.vsr_state.commit_min_checksum + 1,
                .commit_min = op,
                .commit_max = op + 1,
            });
        }

        fn superblock_checkpoint_callback(superblock_context: *SuperBlock.Context) void {
            const env = @fieldParentPtr(@This(), "superblock_context", superblock_context);
            env.change_state(.superblock_checkpoint, .fuzzing);
        }

        pub fn get(env: *Environment, key: Key) ?*const Key.Value {
            env.change_state(.fuzzing, .tree_lookup);

            env.lookup_value = null;
            switch (env.tree.lookup_from_memory(snapshot_latest, key)) {
                .negative => {
                    get_callback(&env.lookup_context, null);
                },
                .positive => |value| {
                    get_callback(&env.lookup_context, Tree.unwrap_tombstone(value));
                },
                .possible => |level_min| {
                    env.tree.lookup_from_levels_storage(.{
                        .callback = get_callback,
                        .context = &env.lookup_context,
                        .snapshot = env.tree.lookup_snapshot_max.?,
                        .key = key,
                        .level_min = level_min,
                    });
                },
            }
            env.tick_until_state_change(.tree_lookup, .fuzzing);
            return env.lookup_value;
        }

        fn get_callback(lookup_context: *Tree.LookupContext, value: ?*const Key.Value) void {
            const env = @fieldParentPtr(Environment, "lookup_context", lookup_context);
            assert(env.lookup_value == null);
            env.lookup_value = value;
            env.change_state(.tree_lookup, .fuzzing);
        }

        pub fn scan(env: *Environment, key_min: Key, key_max: Key, direction: Direction) []Key.Value {
            assert(Table.compare_keys(key_min, key_max) != .gt);

            env.change_state(.fuzzing, .scan_tree);
            env.scan_tree = ScanTree.init(
                &env.tree,
                &env.scan_buffer,
                env.tree.lookup_snapshot_max.?,
                key_min,
                key_max,
                direction,
            );

            env.scan_results_count = 0;
            env.scan_tree.read(env, on_scan_read);
            env.tick_until_state_change(.scan_tree, .fuzzing);

            return env.scan_results[0..env.scan_results_count];
        }

        fn on_scan_read(env: *Environment, scan_tree: *ScanTree) void {
            while (scan_tree.next() catch |err| switch (err) {
                error.ReadAgain => return scan_tree.read(env, on_scan_read),
            }) |value| {
                if (env.scan_results_count == scan_results_max) break;

                env.scan_results[env.scan_results_count] = value;
                env.scan_results_count += 1;
            }

            env.change_state(.scan_tree, .fuzzing);
        }

        pub fn apply(env: *Environment, fuzz_ops: []const FuzzOp) !void {
            // The tree should behave like a simple key-value data-structure.
            // We'll compare it to a hash map.
            var model = std.hash_map.AutoHashMap(Key, Key.Value).init(allocator);
            defer model.deinit();

            for (fuzz_ops) |fuzz_op, fuzz_op_index| {
                assert(env.state == .fuzzing);
                log.debug("Running fuzz_ops[{}/{}] == {}", .{ fuzz_op_index, fuzz_ops.len, fuzz_op });

                const storage_size_used = env.storage.size_used();
                log.debug("storage.size_used = {}/{}", .{ storage_size_used, env.storage.size });

                const model_size = model.count() * @sizeOf(Key.Value);
                log.debug("space_amplification = {d:.2}", .{
                    @intToFloat(f64, storage_size_used) / @intToFloat(f64, model_size),
                });

                // Apply fuzz_op to the tree and the model.
                switch (fuzz_op) {
                    .compact => |c| {
                        env.compact(c.op);
                        if (c.checkpoint) env.checkpoint(c.op);
                    },
                    .put => |value| {
                        if (table_usage == .secondary_index) {
                            if (model.get(Key.key_from_value(&value))) |old_value| {
                                // Not allowed to put a present key without removing the old value first.
                                env.tree.remove(&old_value);
                            }
                        }
                        env.tree.put(&value);
                        try model.put(Key.key_from_value(&value), value);
                    },
                    .remove => |value| {
                        if (table_usage == .secondary_index and !model.contains((Key.key_from_value(&value)))) {
                            // Not allowed to remove non-present keys
                        } else {
                            env.tree.remove(&value);
                        }
                        _ = model.remove(Key.key_from_value(&value));
                    },
                    .get => |key| {
                        // Get account from lsm.
                        const tree_value = env.get(key);

                        // Compare result to model.
                        const model_value = model.get(key);
                        if (model_value == null) {
                            assert(tree_value == null);
                        } else {
                            switch (table_usage) {
                                .general => {
                                    assert(std.mem.eql(
                                        u8,
                                        std.mem.asBytes(&model_value.?),
                                        std.mem.asBytes(tree_value.?),
                                    ));
                                },
                                .secondary_index => {
                                    // secondary_index only preserves keys - may return old values
                                    assert(std.mem.eql(
                                        u8,
                                        std.mem.asBytes(&Key.key_from_value(&model_value.?)),
                                        std.mem.asBytes(&Key.key_from_value(tree_value.?)),
                                    ));
                                },
                            }
                        }
                    },
                    .scan => |scan| {
                        const key_min = Key{ .id = scan.min };
                        const key_max = Key{ .id = scan.max };
                        assert(Key.compare_keys(key_min, key_max) != .gt);

                        const tree_values = env.scan(
                            key_min,
                            key_max,
                            scan.direction,
                        );

                        // Asserting the positive space:
                        // all keys found by the scan must exist in our model.
                        var tree_value_last: ?Key.Value = null;
                        for (tree_values) |tree_value| {

                            // Asserting boundaries.
                            assert(
                                Table.compare_keys(
                                    Table.key_from_value(&tree_value),
                                    key_min,
                                ) != .lt,
                            );
                            assert(
                                Table.compare_keys(
                                    Table.key_from_value(&tree_value),
                                    key_max,
                                ) != .gt,
                            );

                            // Asserting direction.
                            if (tree_value_last) |value_last| {
                                switch (scan.direction) {
                                    .ascending => assert(
                                        Table.compare_keys(
                                            Table.key_from_value(&tree_value),
                                            Table.key_from_value(&value_last),
                                        ) == .gt,
                                    ),
                                    .descending => assert(
                                        Table.compare_keys(
                                            Table.key_from_value(&tree_value),
                                            Table.key_from_value(&value_last),
                                        ) == .lt,
                                    ),
                                }
                            }
                            tree_value_last = tree_value;

                            // Compare result to model.
                            if (model.get(Table.key_from_value(&tree_value))) |model_value| {
                                switch (table_usage) {
                                    .general => {
                                        assert(std.mem.eql(
                                            u8,
                                            std.mem.asBytes(&model_value),
                                            std.mem.asBytes(&tree_value),
                                        ));
                                    },
                                    .secondary_index => {
                                        // secondary_index only preserves keys - may return old values
                                        assert(std.mem.eql(
                                            u8,
                                            std.mem.asBytes(&Key.key_from_value(&model_value)),
                                            std.mem.asBytes(&Key.key_from_value(&tree_value)),
                                        ));
                                    },
                                }
                            } else {
                                assert(Table.tombstone(&tree_value));
                            }
                        }

                        // Asserting the negative space:
                        // All keys existing in our model must be checked against the scan range.
                        if (scan.direction == .descending) std.sort.sort(
                            Key.Value,
                            tree_values,
                            {},
                            struct {
                                fn sort(_: void, a: Key.Value, b: Key.Value) bool {
                                    return Key.compare_keys(
                                        Key.key_from_value(&a),
                                        Key.key_from_value(&b),
                                    ) == .lt;
                                }
                            }.sort,
                        );

                        var it = model.iterator();
                        while (it.next()) |entry| {
                            const model_value_key = Key.key_from_value(entry.value_ptr);
                            const search = binary_search.binary_search_values(
                                Key,
                                Key.Value,
                                Key.key_from_value,
                                Key.compare_keys,
                                tree_values,
                                model_value_key,
                                .{},
                            );

                            if (Key.compare_keys(model_value_key, key_min) != .lt and
                                Key.compare_keys(model_value_key, key_max) != .gt)
                            {
                                // Must be found:
                                if (!search.exact) {
                                    // Or our buffer has exceeded, in this case the key should
                                    // be less than the first element or greater than the last element,
                                    // depending on the scan direction.
                                    assert(tree_values.len == scan_results_max);
                                    switch (scan.direction) {
                                        .ascending => assert(Key.compare_keys(
                                            model_value_key,
                                            Key.key_from_value(&tree_values[tree_values.len - 1]),
                                        ) == .gt),
                                        .descending => assert(Key.compare_keys(
                                            model_value_key,
                                            Key.key_from_value(&tree_values[0]),
                                        ) == .lt),
                                    }
                                }
                            } else {
                                // Must not be found:
                                if (search.exact) {
                                    // Or it's a tombstone.
                                    assert(Key.tombstone(&tree_values[search.index]));
                                }
                            }
                        }
                    },
                }
            }
        }

        fn on_grid_read_fault(grid: *Grid, read: *const Grid.Read) void {
            const env = @fieldParentPtr(Environment, "grid", grid);
            const writing = grid.writing(read.address, null);
            // If the same block faulted more than once, we should only repair once.
            if (writing == .repair) return;
            assert(writing == .none);

            env.grid_repair_queue.append(.{
                .address = read.address,
                .checksum = read.checksum,
            }) catch unreachable;

            if (env.grid_repair_queue.items.len == 1) env.repair_block();
        }

        fn on_block_write_repair(write: *Grid.Write) void {
            const env = @fieldParentPtr(Environment, "grid_repair_write", write);
            const wrote = env.grid_repair_queue.swapRemove(0);
            assert(wrote.address == write.address);

            if (env.grid_repair_queue.items.len > 0) env.repair_block();
        }

        fn repair_block(env: *Environment) void {
            const repair = env.grid_repair_queue.items[0];
            const block = &env.grid_repair_block;

            assert(repair.address > 0);
            assert(!env.grid.superblock.free_set.is_free(repair.address));

            const actual_block = env.grid.superblock.storage.grid_block(repair.address);
            stdx.copy_disjoint(.exact, u8, block.*, actual_block);

            const header = schema.header_from_block(block.*);
            assert(header.op == repair.address);
            assert(header.checksum == repair.checksum);

            env.grid.write_block_repair(
                on_block_write_repair,
                &env.grid_repair_write,
                block,
                repair.address,
            );
        }
    };
}

fn random_id(random: std.rand.Random, comptime Int: type) Int {
    // We have two opposing desires for random ids:
    const avg_int: Int = if (random.boolean())
        // 1. We want to cause many collisions.
        //8
        100 * constants.lsm_growth_factor * tree_options.cache_entries_max
    else
        // 2. We want to generate enough ids that the cache can't hold them all.
        constants.lsm_growth_factor * tree_options.cache_entries_max;
    return fuzz.random_int_exponential(random, Int, avg_int);
}

pub fn generate_fuzz_ops(random: std.rand.Random, fuzz_op_count: usize) ![]const FuzzOp {
    log.info("fuzz_op_count = {}", .{fuzz_op_count});

    const fuzz_ops = try allocator.alloc(FuzzOp, fuzz_op_count);
    errdefer allocator.free(fuzz_ops);

    var fuzz_op_distribution = fuzz.Distribution(FuzzOpTag){
        // Maybe compact more often than forced to by `puts_since_compact`.
        .compact = if (random.boolean()) 0 else 1,
        // Always do puts, and always more puts than removes.
        .put = constants.lsm_batch_multiple * 2,
        // Maybe do some removes.
        .remove = if (random.boolean()) 0 else constants.lsm_batch_multiple,
        // Maybe do some gets.
        .get = if (random.boolean()) 0 else constants.lsm_batch_multiple,
        // Maybe do some scans.
        .scan = if (random.boolean()) 0 else constants.lsm_batch_multiple,
    };
    log.info("fuzz_op_distribution = {:.2}", .{fuzz_op_distribution});

    log.info("puts_since_compact_max = {}", .{puts_since_compact_max});
    log.info("compacts_per_checkpoint = {}", .{compacts_per_checkpoint});

    var op: u64 = 1;
    var puts_since_compact: usize = 0;
    for (fuzz_ops) |*fuzz_op| {
        const fuzz_op_tag = if (puts_since_compact >= puts_since_compact_max)
            // We have to compact before doing any other operations.
            FuzzOpTag.compact
        else
            // Otherwise pick a random FuzzOp.
            fuzz.random_enum(random, FuzzOpTag, fuzz_op_distribution);
        fuzz_op.* = switch (fuzz_op_tag) {
            .compact => compact: {
                const compact_op = op;
                op += 1;
                const is_checkpoint =
                    // Can only checkpoint on the last beat of the bar.
                    compact_op % constants.lsm_batch_multiple == constants.lsm_batch_multiple - 1 and
                    compact_op > constants.lsm_batch_multiple and
                    // Checkpoint at roughly the same rate as log wraparound.
                    random.uintLessThan(usize, compacts_per_checkpoint) == 0;
                break :compact FuzzOp{
                    .compact = .{
                        .op = compact_op,
                        .checkpoint = is_checkpoint,
                    },
                };
            },
            .put => FuzzOp{ .put = .{
                .id = random_id(random, u64),
                .value = random.int(u63),
            } },
            .remove => FuzzOp{ .remove = .{
                .id = random_id(random, u64),
                .value = random.int(u63),
            } },
            .get => FuzzOp{ .get = .{
                .id = random_id(random, u64),
            } },
            .scan => blk: {
                const min = random_id(random, u64);
                const max = min + random_id(random, u64);
                const direction = random.enumValue(Direction);
                assert(min <= max);
                break :blk FuzzOp{
                    .scan = .{
                        .min = min,
                        .max = max,
                        .direction = direction,
                    },
                };
            },
        };
        switch (fuzz_op.*) {
            .compact => puts_since_compact = 0,
            // Tree.remove() works by inserting a tombstone, so it counts as a put.
            .put, .remove => puts_since_compact += 1,
            .get, .scan => {},
        }
    }

    return fuzz_ops;
}

pub fn main() !void {
    try tracer.init(allocator);
    defer tracer.deinit(allocator);

    const fuzz_args = try fuzz.parse_fuzz_args(allocator);

    var rng = std.rand.DefaultPrng.init(fuzz_args.seed);
    const random = rng.random();

    const table_usage = random.enumValue(TableUsage);
    log.info("table_usage={}", .{table_usage});

    const storage_fault_atlas = ClusterFaultAtlas.init(3, random, .{
        .faulty_superblock = false,
        .faulty_wal_headers = false,
        .faulty_wal_prepares = false,
        .faulty_client_replies = false,
        .faulty_grid = true,
    });

    const storage_options = .{
        .seed = random.int(u64),
        .replica_index = 0,
        .read_latency_min = 0,
        .read_latency_mean = 0 + fuzz.random_int_exponential(random, u64, 20),
        .write_latency_min = 0,
        .write_latency_mean = 0 + fuzz.random_int_exponential(random, u64, 20),
        .read_fault_probability = random.uintLessThan(u8, 100),
        .write_fault_probability = random.uintLessThan(u8, 100),
        .fault_atlas = &storage_fault_atlas,
    };

    const fuzz_op_count = @min(
        fuzz_args.events_max orelse @as(usize, 1E7),
        fuzz.random_int_exponential(random, usize, 1E6),
    );

    const fuzz_ops = try generate_fuzz_ops(random, fuzz_op_count);
    defer allocator.free(fuzz_ops);

    // Init mocked storage.
    var storage = try Storage.init(allocator, constants.storage_size_max, storage_options);
    defer storage.deinit(allocator);

    // TODO Use inline switch after upgrading to zig 0.10
    switch (table_usage) {
        inline else => |usage| {
            try EnvironmentType(usage).run(&storage, fuzz_ops);
        },
    }

    log.info("Passed!", .{});
}<|MERGE_RESOLUTION|>--- conflicted
+++ resolved
@@ -7,11 +7,8 @@
 const fuzz = @import("../testing/fuzz.zig");
 const vsr = @import("../vsr.zig");
 const schema = @import("schema.zig");
-<<<<<<< HEAD
 const binary_search = @import("binary_search.zig");
-=======
 const allocator = fuzz.allocator;
->>>>>>> 8f332571
 
 const log = std.log.scoped(.lsm_tree_fuzz);
 const tracer = @import("../tracer.zig");
